--- conflicted
+++ resolved
@@ -34,15 +34,10 @@
 operation will lift the passed value into one context, and the result
 into the other context:
 
-<<<<<<< HEAD
-```tut
+```tut:book
 import cats.data.Nested
 val nested = Applicative[Nested[List, Option, ?]].pure(1)
 val unwrapped = nested.value
-=======
-```tut:book
-(Applicative[List] compose Applicative[Option]).pure(1)
->>>>>>> 7f112dda
 ```
 
 ## Applicative Functors & Monads
