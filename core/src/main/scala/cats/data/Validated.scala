package cats
package data

import scala.reflect.ClassTag
import cats.data.Validated.{Valid, Invalid}
import scala.util.{Success, Failure, Try}

sealed abstract class Validated[+E, +A] extends Product with Serializable {

  def fold[B](fe: E => B, fa: A => B): B =
    this match {
      case Invalid(e) => fe(e)
      case Valid(a) => fa(a)
    }

  def isValid: Boolean = fold(_ => false, _ => true)
  def isInvalid: Boolean = fold(_ => true, _ => false)

  /**
   * Run the side-effecting function on the value if it is Valid
   */
  def foreach(f: A => Unit): Unit = fold(_ => (), f)

  /**
   * Return the Valid value, or the default if Invalid
   */
  def getOrElse[B >: A](default: => B): B = fold(_ => default, identity)

  /**
   * Is this Valid and matching the given predicate
   */
  def exists(predicate: A => Boolean): Boolean = fold(_ => false, predicate)

  /**
   * Is this Invalid or matching the predicate
   */
  def forAll(f: A => Boolean): Boolean = fold(_ => true, f)

  /**
   * If the value is Valid but the predicate fails, return an empty
   * Invalid value, otherwise leaves the value unchanged.  This method
   * is mostly useful for allowing validated values to be used in a
   * for comprehension with pattern matching.
   */
  def filter[EE >: E](pred: A => Boolean)(implicit M: Monoid[EE]): Validated[EE,A] =
    fold(Invalid.apply, a => if(pred(a)) this else Invalid(M.empty))

  /**
   * Return this if it is Valid, or else fall back to the given default.
   */
  def orElse[EE >: E, AA >: A](default: => Validated[EE,AA]): Validated[EE,AA] =
    fold(_ => default, _ => this)

  /**
   * Converts the value to an Either[E,A]
   */
  def toEither: Either[E,A] = fold(Left.apply, Right.apply)

  /**
   * Returns Valid values wrapped in Some, and None for Invalid values
   */
  def toOption: Option[A] = fold(_ => None, Some.apply)

  /**
   * Convert this value to a single element List if it is Valid,
   * otherwise return an empty List
   */
  def toList: List[A] = fold(_ => Nil, List(_))

  /**
   * Convert this value to RightOr if Valid or LeftOr if Invalid
   */
  def toXor: Xor[E,A] = fold(Xor.Left.apply,Xor.Right.apply)

  /**
   * Convert to an Xor, apply a function, convert back.  This is handy
   * when you want to use the Monadic properties of the Xor type.
   */
  def withXor[EE,B](f: (E Xor A) => (EE Xor B)): Validated[EE,B] =
    f(toXor).toValidated

  /**
   * Validated is a [[functor.Bifunctor]], this method applies one of the
   * given functions.
   */
  def bimap[EE, AA](fe: E => EE, fa: A => AA): Validated[EE, AA] =
    fold(fe andThen Invalid.apply,
         fa andThen Valid.apply)

  def compare[EE >: E, AA >: A](that: Validated[EE, AA])(implicit EE: Order[EE], AA: Order[AA]): Int = fold(
    a => that.fold(EE.compare(a, _), _ => -1),
    b => that.fold(_ => 1, AA.compare(b, _))
  )

  def partialCompare[EE >: E, AA >: A](that: Validated[EE, AA])(implicit EE: PartialOrder[EE], AA: PartialOrder[AA]): Double = fold(
    a => that.fold(EE.partialCompare(a, _), _ => -1),
    b => that.fold(_ => 1, AA.partialCompare(b, _))
  )

  def ===[EE >: E, AA >: A](that: Validated[EE, AA])(implicit EE: Eq[EE], AA: Eq[AA]): Boolean = fold(
    a => that.fold(EE.eqv(a, _), _ => false),
    b => that.fold(_ => false, AA.eqv(b, _))
  )


  /**
   * From Apply:
   * if both the function and this value are Valid, apply the function
   */
  def ap[EE >: E, B](f: Validated[EE, A => B])(implicit EE: Semigroup[EE]): Validated[EE,B] =
    (this, f) match {
      case (Valid(a), Valid(f)) => Valid(f(a))
      case (Invalid(e1), Invalid(e2)) => Invalid(EE.combine(e1,e2))
      case (e @ Invalid(_), _) => e
      case (_, e @ Invalid(_)) => e
    }

  /**
   * Apply a function to a Valid value, returning a new Valid value
   */
  def map[B](f: A => B): Validated[E,B] = bimap(identity, f)

  /**
   * When Valid, apply the function, marking the result as valid
   * inside the Applicative's context,
   * when Invalid, lift the Error into the Applicative's contexst
   */
  def traverse[F[_], EE >: E, B](f: A => F[B])(implicit F: Applicative[F]): F[Validated[EE,B]] =
    fold(e => F.pure(Invalid(e)),
         a => F.map(f(a))(Valid.apply))

  /**
   * apply the given function to the value with the given B when
   * valid, otherwise return the given B
   */
  def foldLeft[B](b: B)(f: (B, A) => B): B = fold(_ => b, f(b, _))

  /**
   * apply the given function to the value with the given B when
   * valid, otherwise return the given B
   */
  def foldRight[B](b: B)(f: (A, B) => B): B = fold(_ => b, f(_, b))

  def partialFold[B](f: A => Fold[B]): Fold[B] =
    fold(_ => Fold.Pass, f)

  def show[EE >: E, AA >: A](implicit EE: Show[EE], AA: Show[AA]): String =
    fold(e => s"Invalid(${EE.show(e)})",
         a => s"Valid(${AA.show(a)})")
}

object Validated extends ValidatedInstances with ValidatedFunctions{
  final case class Valid[+A](a: A) extends Validated[Nothing, A]
  final case class Invalid[+E](e: E) extends Validated[E, Nothing]
}


sealed abstract class ValidatedInstances extends ValidatedInstances1 {
  implicit def validatedOrder[A: Order, B: Order]: Order[Validated[A,B]] = new Order[Validated[A,B]] {
    def compare(x: Validated[A,B], y: Validated[A,B]): Int = x compare y
    override def partialCompare(x: Validated[A,B], y: Validated[A,B]): Double = x partialCompare y
    override def eqv(x: Validated[A,B], y: Validated[A,B]): Boolean = x === y
  }

  implicit def validatedShow[A, B](implicit A: Show[A], B: Show[B]): Show[Validated[A,B]] = new Show[Validated[A,B]] {
    def show(f: Validated[A,B]): String = f.show
  }

  implicit def validatedInstances[E: Semigroup]: ValidatedInstances[E] = new ValidatedInstances[E]

  class ValidatedInstances[E](implicit E: Semigroup[E]) extends Traverse[Validated[E, ?]] with Applicative[Validated[E,?]] {
    def traverse[F[_]: Applicative, A, B](fa: Validated[E,A])(f: A => F[B]): F[Validated[E,B]] = fa.traverse(f)
    def foldLeft[A, B](fa: Validated[E,A], b: B)(f: (B, A) => B): B = fa.foldLeft(b)(f)
    override def foldRight[A, B](fa: Validated[E,A], b: B)(f: (A, B) => B): B = fa.foldRight(b)(f)
    def partialFold[A,B](fa: Validated[E,A])(f: A => Fold[B]): Fold[B] = fa.partialFold(f)

    def pure[A](a: A): Validated[E,A] = Validated.valid(a)
    override def map[A, B](fa: Validated[E,A])(f: A => B): Validated[E, B] = fa.map(f)

<<<<<<< HEAD
    override def ap[A,B](fa: Validated[E,A])(f: Validated[E,A=>B]) =
=======
    override def apply[A,B](fa: Validated[E,A])(f: Validated[E,A=>B]): Validated[E, B] =
>>>>>>> f854c234
      (fa,f) match {
        case (Valid(a),Valid(f)) => Valid(f(a))
        case (e @ Invalid(_), Valid(_)) => e
        case (Valid(_), e @ Invalid(_)) => e
        case (Invalid(e1), Invalid(e2)) => Invalid(E.combine(e1, e2))
      }


  }
}

sealed abstract class ValidatedInstances1 extends ValidatedInstances2 {
  implicit def xorPartialOrder[A: PartialOrder, B: PartialOrder]: PartialOrder[Validated[A,B]] = new PartialOrder[Validated[A,B]] {
    def partialCompare(x: Validated[A,B], y: Validated[A,B]): Double = x partialCompare y
    override def eqv(x: Validated[A,B], y: Validated[A,B]): Boolean = x === y
  }
}

sealed abstract class ValidatedInstances2 {
  implicit def xorEq[A: Eq, B: Eq]: Eq[Validated[A,B]] = new Eq[Validated[A,B]] {
    def eqv(x: Validated[A,B], y: Validated[A,B]): Boolean = x === y
  }
}

trait ValidatedFunctions {
  def invalid[A, B](a: A): Validated[A,B] = Validated.Invalid(a)

  def valid[A, B](b: B): Validated[A,B] = Validated.Valid(b)

  /**
   * Evaluates the specified block, catching exceptions of the specified type and returning them on the invalid side of
   * the resulting `Validated`. Uncaught exceptions are propagated.
   *
   * For example: {{{
   * val result: Validated[NumberFormatException, Int] = fromTryCatch[NumberFormatException] { "foo".toInt }
   * }}}
   */
  def fromTryCatch[T >: Null <: Throwable]: FromTryCatchAux[T] = new FromTryCatchAux[T]

  final class FromTryCatchAux[T] private[ValidatedFunctions] {
    def apply[A](f: => A)(implicit T: ClassTag[T]): Validated[T, A] = {
      try {
        valid(f)
      } catch {
        case t if T.runtimeClass.isInstance(t) =>
          invalid(t.asInstanceOf[T])
      }
    }
  }

  /**
   * Converts a `Try[A]` to a `Validated[Throwable, A]`.
   */
  def fromTry[A](t: Try[A]): Validated[Throwable, A] = t match {
    case Failure(e) => invalid(e)
    case Success(v) => valid(v)
  }

  /**
   * Converts an `Either[A, B]` to an `Validated[A,B]`.
   */
  def fromEither[A, B](e: Either[A, B]): Validated[A,B] = e.fold(invalid, valid)

  /**
   * Converts an `Option[B]` to an `Validated[A,B]`, where the provided `ifNone` values is returned on
   * the invalid of the `Validated` when the specified `Option` is `None`.
   */
  def fromOption[A, B](o: Option[B], ifNone: => A): Validated[A,B] = o.fold(invalid[A, B](ifNone))(valid)
}
<|MERGE_RESOLUTION|>--- conflicted
+++ resolved
@@ -177,11 +177,7 @@
     def pure[A](a: A): Validated[E,A] = Validated.valid(a)
     override def map[A, B](fa: Validated[E,A])(f: A => B): Validated[E, B] = fa.map(f)
 
-<<<<<<< HEAD
-    override def ap[A,B](fa: Validated[E,A])(f: Validated[E,A=>B]) =
-=======
-    override def apply[A,B](fa: Validated[E,A])(f: Validated[E,A=>B]): Validated[E, B] =
->>>>>>> f854c234
+    override def ap[A,B](fa: Validated[E,A])(f: Validated[E,A=>B]): Validated[E, B] =
       (fa,f) match {
         case (Valid(a),Valid(f)) => Valid(f(a))
         case (e @ Invalid(_), Valid(_)) => e
