--- conflicted
+++ resolved
@@ -1,14 +1,10 @@
 package cats
 package tests
 
-<<<<<<< HEAD
 import cats.functor.Bifunctor
-=======
->>>>>>> d0f9dba3
 import cats.data.{Xor, XorT}
 import cats.laws.discipline.{BifunctorTests, FoldableTests, FunctorTests, MonadErrorTests, MonoidKTests, SerializableTests, TraverseTests}
 import cats.laws.discipline.arbitrary._
-
 
 class XorTTests extends CatsSuite {
   implicit val eq0 = XorT.xorTEq[List, String, String Xor Int]
